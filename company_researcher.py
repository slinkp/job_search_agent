--- conflicted
+++ resolved
@@ -14,11 +14,7 @@
 from langchain_openai import ChatOpenAI
 from tavily import TavilyClient
 
-<<<<<<< HEAD
 from models import CompaniesSheetRow
-=======
-from spreadsheet_client import CompaniesSheetRow
->>>>>>> e1df2c88
 
 HERE = os.path.dirname(os.path.abspath(__file__))
 DATA_DIR = os.path.join(HERE, "data")
@@ -155,6 +151,8 @@
 
 TEMPERATURE = 0.7
 TIMEOUT = 120
+
+
 class TavilyRAGResearchAgent:
 
     def __init__(self, verbose: bool = False, llm: Optional[object] = None):
@@ -371,7 +369,7 @@
         return researcher.main(message=url_or_message)
 
 
-if __name__ == '__main__':
+if __name__ == "__main__":
     import argparse
     import sys
 
@@ -416,6 +414,7 @@
         is_url=is_url,
     )
     import pprint
+
     pprint.pprint(data)
 
 
